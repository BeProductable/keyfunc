package keyfunc

import (
	"context"
	"encoding/json"
	"errors"
	"fmt"
	"io"
	"net/http"
	"time"

	"github.com/golang-jwt/jwt/v4"
)

// ErrInvalidHTTPStatusCode indicates that the HTTP status code is invalid.
var ErrInvalidHTTPStatusCode = errors.New("invalid HTTP status code")

// Options represents the configuration options for a JWKS.
//
// If RefreshInterval and or RefreshUnknownKID is not nil, then a background goroutine will be launched to refresh the
// remote JWKS under the specified circumstances.
//
// When using a background refresh goroutine, make sure to use RefreshRateLimit if paired with RefreshUnknownKID. Also
// make sure to end the background refresh goroutine with the JWKS.EndBackground method when it's no longer needed.
type Options struct {
	// Client is the HTTP client used to get the JWKS via HTTP.
	Client *http.Client

	// Ctx is the context for the keyfunc's background refresh. When the context expires or is canceled, the background
	// goroutine will end.
	Ctx context.Context

	// GivenKeys is a map of JWT key IDs, `kid`, to their given keys. If the JWKS has a background refresh goroutine,
	// these values persist across JWKS refreshes. By default, if the remote JWKS resource contains a key with the same
	// `kid` any given keys with the same `kid` will be overwritten by the keys from the remote JWKS. Use the
	// GivenKIDOverride option to flip this behavior.
	GivenKeys map[string]GivenKey

	// GivenKIDOverride will make a GivenKey override any keys with the same ID (`kid`) in the remote JWKS. The is only
	// effectual if GivenKeys is provided.
	GivenKIDOverride bool

	// JWKUseWhitelist is a whitelist of JWK `use` parameter values that will restrict what keys can be returned for
	// jwt.Keyfunc. The assumption is that jwt.Keyfunc is only used for JWT signature verification.
	// The default behavior is to only return a JWK if its `use` parameter has the value `"sig"`, an empty string, or if
	// the parameter was omitted entirely.
	JWKUseWhitelist []JWKUse

	// JWKUseNoWhitelist overrides the JWKUseWhitelist field and its default behavior. If set to true, all JWKs will be
	// returned regardless of their `use` parameter value.
	JWKUseNoWhitelist bool

	// RefreshErrorHandler is a function that consumes errors that happen during a JWKS refresh. This is only effectual
	// if a background refresh goroutine is active.
	RefreshErrorHandler ErrorHandler

	// RefreshInterval is the duration to refresh the JWKS in the background via a new HTTP request. If this is not nil,
	// then a background goroutine will be used to refresh the JWKS once per the given interval. Make sure to call the
	// JWKS.EndBackground method to end this goroutine when it's no longer needed.
	RefreshInterval time.Duration

	// RefreshRateLimit limits the rate at which refresh requests are granted. Only one refresh request can be queued
	// at a time any refresh requests received while there is already a queue are ignored. It does not make sense to
	// have RefreshInterval's value shorter than this.
	RefreshRateLimit time.Duration

	// RefreshTimeout is the duration for the context timeout used to create the HTTP request for a refresh of the JWKS.
	// This defaults to one minute. This is used for the HTTP request and any background goroutine refreshes.
	RefreshTimeout time.Duration

	// RefreshUnknownKID indicates that the JWKS refresh request will occur every time a kid that isn't cached is seen.
	// This is done through a background goroutine. Without specifying a RefreshInterval a malicious client could
	// self-sign X JWTs, send them to this service, then cause potentially high network usage proportional to X. Make
	// sure to call the JWKS.EndBackground method to end this goroutine when it's no longer needed.
	RefreshUnknownKID bool

	// RequestFactory creates HTTP requests for the remote JWKS resource located at the given url. For example, an
	// HTTP header could be added to indicate a User-Agent.
	RequestFactory func(ctx context.Context, url string) (*http.Request, error)

	// ResponseExtractor consumes a *http.Response and produces the raw JSON for the JWKS. By default, the
	// ResponseExtractorStatusOK function is used. The default behavior changed in v1.4.0.
	ResponseExtractor func(ctx context.Context, resp *http.Response) (json.RawMessage, error)
}

<<<<<<< HEAD
// MultipleOptions is used to configure the behavior when multiple JWKS are used by MultipleJWKS.
type MultipleOptions struct {
	// KeySelector is a function that selects the key to use for a given token. It will be used in the implementation
	// for jwt.Keyfunc. If implementing this custom selector extract the key ID and algorithm from the token's header.
	// Use the key ID to select a token and confirm the key's algorithm before returning it.
	//
	// This value defaults to KeySelectorFirst.
	KeySelector func(multiJWKS *MultipleJWKS, token *jwt.Token) (key interface{}, err error)
=======
// RefreshOptions are used to specify manual refresh behavior.
type RefreshOptions struct {
	IgnoreRateLimit bool
}

type refreshRequest struct {
	cancel          context.CancelFunc
	ignoreRateLimit bool
>>>>>>> fb3c60dd
}

// ResponseExtractorStatusOK is meant to be used as the ResponseExtractor field for Options. It confirms that response
// status code is 200 OK and returns the raw JSON from the response body.
func ResponseExtractorStatusOK(ctx context.Context, resp *http.Response) (json.RawMessage, error) {
	//goland:noinspection GoUnhandledErrorResult
	defer resp.Body.Close()
	if resp.StatusCode != http.StatusOK {
		return nil, fmt.Errorf("%w: %d", ErrInvalidHTTPStatusCode, resp.StatusCode)
	}
	return io.ReadAll(resp.Body)
}

// ResponseExtractorStatusAny is meant to be used as the ResponseExtractor field for Options. It returns the raw JSON
// from the response body regardless of the response status code.
func ResponseExtractorStatusAny(ctx context.Context, resp *http.Response) (json.RawMessage, error) {
	//goland:noinspection GoUnhandledErrorResult
	defer resp.Body.Close()
	return io.ReadAll(resp.Body)
}

// applyOptions applies the given options to the given JWKS.
func applyOptions(jwks *JWKS, options Options) {
	if options.Ctx != nil {
		jwks.ctx, jwks.cancel = context.WithCancel(options.Ctx)
	}

	if options.GivenKeys != nil {
		jwks.givenKeys = make(map[string]GivenKey)
		for kid, key := range options.GivenKeys {
			jwks.givenKeys[kid] = key
		}
	}

	if !options.JWKUseNoWhitelist {
		jwks.jwkUseWhitelist = make(map[JWKUse]struct{})
		for _, use := range options.JWKUseWhitelist {
			jwks.jwkUseWhitelist[use] = struct{}{}
		}
	}

	jwks.client = options.Client
	jwks.givenKIDOverride = options.GivenKIDOverride
	jwks.refreshErrorHandler = options.RefreshErrorHandler
	jwks.refreshInterval = options.RefreshInterval
	jwks.refreshRateLimit = options.RefreshRateLimit
	jwks.refreshTimeout = options.RefreshTimeout
	jwks.refreshUnknownKID = options.RefreshUnknownKID
	jwks.requestFactory = options.RequestFactory
	jwks.responseExtractor = options.ResponseExtractor
}<|MERGE_RESOLUTION|>--- conflicted
+++ resolved
@@ -83,7 +83,6 @@
 	ResponseExtractor func(ctx context.Context, resp *http.Response) (json.RawMessage, error)
 }
 
-<<<<<<< HEAD
 // MultipleOptions is used to configure the behavior when multiple JWKS are used by MultipleJWKS.
 type MultipleOptions struct {
 	// KeySelector is a function that selects the key to use for a given token. It will be used in the implementation
@@ -92,7 +91,8 @@
 	//
 	// This value defaults to KeySelectorFirst.
 	KeySelector func(multiJWKS *MultipleJWKS, token *jwt.Token) (key interface{}, err error)
-=======
+}
+
 // RefreshOptions are used to specify manual refresh behavior.
 type RefreshOptions struct {
 	IgnoreRateLimit bool
@@ -101,7 +101,6 @@
 type refreshRequest struct {
 	cancel          context.CancelFunc
 	ignoreRateLimit bool
->>>>>>> fb3c60dd
 }
 
 // ResponseExtractorStatusOK is meant to be used as the ResponseExtractor field for Options. It confirms that response
